﻿<?xml version="1.0" encoding="utf-8"?>
<Project ToolsVersion="12.0" DefaultTargets="Build" xmlns="http://schemas.microsoft.com/developer/msbuild/2003">
  <Import Project="$(MSBuildExtensionsPath)\$(MSBuildToolsVersion)\Microsoft.Common.props" Condition="Exists('$(MSBuildExtensionsPath)\$(MSBuildToolsVersion)\Microsoft.Common.props')" />
  <PropertyGroup>
    <Configuration Condition=" '$(Configuration)' == '' ">Debug</Configuration>
    <Platform Condition=" '$(Platform)' == '' ">AnyCPU</Platform>
    <ProjectGuid>{6D8D8008-0A34-490F-8B38-21D9C8BF25C0}</ProjectGuid>
    <OutputType>Library</OutputType>
    <AppDesignerFolder>Properties</AppDesignerFolder>
    <RootNamespace>ODataReader.v4</RootNamespace>
    <AssemblyName>ODataReader.v4</AssemblyName>
    <TargetFrameworkVersion>v4.5</TargetFrameworkVersion>
    <FileAlignment>512</FileAlignment>
    <SolutionDir Condition="$(SolutionDir) == '' Or $(SolutionDir) == '*Undefined*'">..\..\..\</SolutionDir>
    <RestorePackages>true</RestorePackages>
    <SccProjectName>SAK</SccProjectName>
    <SccLocalPath>SAK</SccLocalPath>
    <SccAuxPath>SAK</SccAuxPath>
    <SccProvider>SAK</SccProvider>
    <ExternallyShipping>false</ExternallyShipping>
  </PropertyGroup>
  <PropertyGroup Condition=" '$(Configuration)|$(Platform)' == 'Debug|AnyCPU' ">
    <DebugSymbols>true</DebugSymbols>
    <DebugType>full</DebugType>
    <Optimize>false</Optimize>
    <OutputPath>bin\Debug\</OutputPath>
    <DefineConstants>DEBUG;TRACE</DefineConstants>
    <ErrorReport>prompt</ErrorReport>
    <WarningLevel>4</WarningLevel>
  </PropertyGroup>
  <PropertyGroup Condition=" '$(Configuration)|$(Platform)' == 'Release|AnyCPU' ">
    <DebugType>pdbonly</DebugType>
    <Optimize>true</Optimize>
    <OutputPath>bin\Release\</OutputPath>
    <DefineConstants>TRACE</DefineConstants>
    <ErrorReport>prompt</ErrorReport>
    <WarningLevel>4</WarningLevel>
  </PropertyGroup>
  <ItemGroup>
    <Reference Include="Microsoft.OData.Client, Version=6.10.0.0, Culture=neutral, PublicKeyToken=31bf3856ad364e35, processorArchitecture=MSIL">
      <SpecificVersion>False</SpecificVersion>
      <HintPath>..\..\..\packages\Microsoft.OData.Client.6.10.0\lib\net40\Microsoft.OData.Client.dll</HintPath>
    </Reference>
    <Reference Include="Microsoft.OData.Core, Version=6.10.0.0, Culture=neutral, PublicKeyToken=31bf3856ad364e35, processorArchitecture=MSIL">
      <SpecificVersion>False</SpecificVersion>
      <HintPath>..\..\..\packages\Microsoft.OData.Core.6.10.0\lib\portable-net40+sl5+wp8+win8+wpa\Microsoft.OData.Core.dll</HintPath>
    </Reference>
    <Reference Include="Microsoft.OData.Edm, Version=6.9.0.0, Culture=neutral, PublicKeyToken=31bf3856ad364e35, processorArchitecture=MSIL">
      <SpecificVersion>False</SpecificVersion>
      <HintPath>..\..\..\packages\Microsoft.OData.Edm.6.10.0\lib\portable-net40+sl5+wp8+win8+wpa\Microsoft.OData.Edm.dll</HintPath>
    </Reference>
    <Reference Include="Microsoft.Spatial, Version=6.9.0.0, Culture=neutral, PublicKeyToken=31bf3856ad364e35, processorArchitecture=MSIL">
      <SpecificVersion>False</SpecificVersion>
      <HintPath>..\..\..\packages\Microsoft.Spatial.6.10.0\lib\portable-net40+sl5+wp8+win8+wpa\Microsoft.Spatial.dll</HintPath>
    </Reference>
    <Reference Include="System" />
    <Reference Include="System.Core" />
    <Reference Include="System.Xml.Linq" />
    <Reference Include="System.Data.DataSetExtensions" />
    <Reference Include="Microsoft.CSharp" />
    <Reference Include="System.Data" />
    <Reference Include="System.Xml" />
  </ItemGroup>
  <ItemGroup>
<<<<<<< HEAD
    <Compile Include="ODataVocabularyReader.cs" />
    <Compile Include="Properties\Resources.Designer.cs">
      <AutoGen>True</AutoGen>
      <DesignTime>True</DesignTime>
      <DependentUpon>Resources.resx</DependentUpon>
    </Compile>
    <Compile Include="TypeKind.cs" />
=======
>>>>>>> b74b3b30
    <Compile Include="OdcmReader.cs" />
    <Compile Include="Properties\AssemblyInfo.cs" />
  </ItemGroup>
  <ItemGroup>
    <ProjectReference Include="..\..\Core\Vipr.Core\Vipr.Core.csproj">
      <Project>{04c24936-006a-4fd8-a872-ee55588c1cbe}</Project>
      <Name>Vipr.Core</Name>
    </ProjectReference>
  </ItemGroup>
  <ItemGroup>
    <None Include="packages.config" />
  </ItemGroup>
  <ItemGroup>
    <EmbeddedResource Include="CapabilitiesVocabularies.xml">
      <SubType>Designer</SubType>
    </EmbeddedResource>
    <EmbeddedResource Include="Properties\Resources.resx">
      <Generator>ResXFileCodeGenerator</Generator>
      <LastGenOutput>Resources.Designer.cs</LastGenOutput>
    </EmbeddedResource>
  </ItemGroup>
  <ItemGroup>
    <None Include="Capabilities\CapabilitiesVocabularies.xml" />
  </ItemGroup>
  <Import Project="$(MSBuildToolsPath)\Microsoft.CSharp.targets" />
  <!-- To modify your build process, add your task inside one of the targets below and uncomment it. 
       Other similar extension points exist, see Microsoft.Common.targets.
  <Target Name="BeforeBuild">
  </Target>
  <Target Name="AfterBuild">
  </Target>
  -->
</Project><|MERGE_RESOLUTION|>--- conflicted
+++ resolved
@@ -62,16 +62,12 @@
     <Reference Include="System.Xml" />
   </ItemGroup>
   <ItemGroup>
-<<<<<<< HEAD
     <Compile Include="ODataVocabularyReader.cs" />
     <Compile Include="Properties\Resources.Designer.cs">
       <AutoGen>True</AutoGen>
       <DesignTime>True</DesignTime>
       <DependentUpon>Resources.resx</DependentUpon>
-    </Compile>
-    <Compile Include="TypeKind.cs" />
-=======
->>>>>>> b74b3b30
+    </Compile>    
     <Compile Include="OdcmReader.cs" />
     <Compile Include="Properties\AssemblyInfo.cs" />
   </ItemGroup>
