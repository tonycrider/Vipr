--- conflicted
+++ resolved
@@ -48,16 +48,13 @@
     <Compile Include="CodeModel\OdcmMediaClass.cs" />
     <Compile Include="CodeModel\OdcmServiceClass.cs" />
     <Compile Include="CodeModel\OdcmVocabularyAnnotation.cs" />
-<<<<<<< HEAD
     <Compile Include="CodeModel\Vocabularies\Capabilities\DeleteRestrictionsType.cs" />
     <Compile Include="CodeModel\Vocabularies\Capabilities\ExpandRestrictionsType.cs" />
     <Compile Include="CodeModel\Vocabularies\Capabilities\InsertRestrictionsType.cs" />
     <Compile Include="CodeModel\Vocabularies\Capabilities\UpdateRestrictionsType.cs" />
-=======
     <Compile Include="IConfigurable.cs" />
->>>>>>> b74b3b30
     <Compile Include="IConfigurationProvider.cs" />
-    <Compile Include="IOdcmReader.cs" />    
+    <Compile Include="IOdcmReader.cs" />
     <Compile Include="CodeModel\OdcmClass.cs" />
     <Compile Include="CodeModel\OdcmEnum.cs" />
     <Compile Include="CodeModel\OdcmEnumMember.cs" />
